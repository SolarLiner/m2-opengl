use std::backtrace::Backtrace;
use std::cell::RefCell;
use std::fmt::Formatter;
<<<<<<< HEAD
use std::time::Duration;
use std::{
    error::Error,
    fmt,
    sync::{
        atomic::{AtomicBool, Ordering},
        Arc,
    },
};
use std::ffi::CString;
=======
use std::time::{Duration, Instant};
use std::{error::Error, fmt, sync::Arc};
>>>>>>> 08689011

use cgmath::num_traits;
use dashmap::DashMap;
use glutin::config::GetGlConfig;
use glutin::{
    config::ConfigTemplateBuilder,
    display::{DisplayFeatures, GetGlDisplay},
    prelude::*,
};
use glutin_winit::DisplayBuilder;
use num_derive::FromPrimitive;
use num_traits::FromPrimitive;
use thiserror::Error;
use winit::event::{Event, StartCause};
use winit::platform::run_return::EventLoopExtRunReturn;
use winit::window::WindowId;
use winit::{dpi::LogicalSize, event_loop::EventLoop, window::Fullscreen, window::WindowBuilder};

use violette_api::context::GraphicsContext;
use violette_api::window::Window;
use violette_api::{api::Api, window::WindowDesc};
use violette_api::base::Resource;

use crate::thread_guard::ThreadGuard;
use crate::window::OpenGLWindow;
use crate::window::WindowError;
<<<<<<< HEAD
use crate::{context::OpenGLContext, Gl, window::OpenGLWindow};
=======
>>>>>>> 08689011

#[derive(Debug, Copy, Clone, Error, FromPrimitive)]
#[repr(u32)]
pub enum GlErrorKind {
    #[error("Provided enum value is not valid")]
    InvalidEnum = gl::INVALID_ENUM,
    #[error("Provided value is not valid")]
    InvalidValue = gl::INVALID_VALUE,
    #[error("Invalid OpenGL operation")]
    InvalidOperation = gl::INVALID_OPERATION,
    #[error("Stack Overflow")]
    StackOverflow = gl::STACK_OVERFLOW,
    #[error("Stack Underflow")]
    StackUnderflow = gl::STACK_UNDERFLOW,
    #[error("Out of memory")]
    OutOfMemory = gl::OUT_OF_MEMORY,
    #[error("Invalid OpenGL operation on the framebuffer")]
    InvalidFramebufferOperation = gl::INVALID_FRAMEBUFFER_OPERATION,
    #[error("Context lost")]
    ContextLost = gl::CONTEXT_LOST,
    #[error("Unknown OpenGL error")]
    UnknownError,
}

impl GlErrorKind {
    pub fn current_error(gl: &Gl) -> Option<Self> {
        let error = unsafe { gl.GetError() };
        (error != gl::NO_ERROR)
            .then(|| GlErrorKind::from_u32(error).unwrap_or(GlErrorKind::UnknownError))
    }
}

#[derive(Debug)]
pub struct OpenGLError {
    pub kind: GlErrorKind,
    pub info: String,
    pub backtrace: Backtrace,
}

impl From<GlErrorKind> for OpenGLError {
    fn from(value: GlErrorKind) -> Self {
        Self {
            kind: value,
            info: "".to_string(),
            backtrace: Backtrace::capture(),
        }
    }
}

impl Error for OpenGLError {}

impl fmt::Display for OpenGLError {
    fn fmt(&self, f: &mut Formatter<'_>) -> fmt::Result {
        write!(f, "{}: {}", self.kind, self.info)
    }
}

impl OpenGLError {
<<<<<<< HEAD
    pub fn with_info_log(gl: &Gl, info: impl ToString) -> Option<Self> {
        GlErrorKind::current_error(&gl).map(|kind| Self {
            kind,
=======
    pub fn with_info_log(info: impl ToString) -> Self {
        Self {
            kind: GlErrorKind::current_error().unwrap_or(GlErrorKind::UnknownError),
>>>>>>> 08689011
            info: info.to_string(),
            backtrace: Backtrace::capture(),
        }
    }

    pub fn guard(gl: &Gl) -> Result<(), Self> {
        if let Some(kind) = GlErrorKind::current_error(&gl) {
            Err(Self {
                kind,
                info: kind.to_string(),
                backtrace: Backtrace::capture(),
            })
        } else {
            Ok(())
        }
    }
}

pub struct OpenGLApi {
    event_loop: ThreadGuard<RefCell<Option<EventLoop<()>>>>,
    windows: DashMap<WindowId, Arc<OpenGLWindow>>,
}

impl OpenGLApi {
    pub fn new() -> Arc<Self> {
        let event_loop = EventLoop::new();
        Arc::new(Self {
            event_loop: ThreadGuard::new(RefCell::new(Some(event_loop))),
            windows: DashMap::new(),
        })
    }
}

#[derive(Debug, Error)]
pub enum ApiError {
    #[error("OpenGL error: {0}")]
    OpenGL(#[from] OpenGLError),
    #[error("Glutin context error: {0}")]
    Glutin(#[from] glutin::error::Error),
    #[error("Windowing error: {0}")]
    Window(#[from] WindowError),
    #[error("Platform error: {0}")]
    Platform(#[from] WinitError),
}

#[derive(Debug)]
pub struct WinitError {
    inner: ThreadGuard<Box<dyn Error>>,
}

impl Error for WinitError {}

impl fmt::Display for WinitError {
    fn fmt(&self, f: &mut Formatter<'_>) -> fmt::Result {
        write!(f, "{}", &*self.inner)
    }
}

impl WinitError {
    fn from_dyn_error(err: Box<dyn Error>) -> Self {
        Self {
            inner: ThreadGuard::new(err),
        }
    }
}

impl Api for OpenGLApi {
    type Err = ApiError;
    type Window = OpenGLWindow;

<<<<<<< HEAD
    fn create_graphics_context(
        self: Arc<Self>,
        window: Arc<Self::Window>,
    ) -> Result<Self::GraphicsContext, Self::Err> {
        let context = window.context();
        let gl = crate::load_with(|sym| unsafe {
            let sym = CString::new(sym).unwrap();
            context.display().get_proc_address(sym.as_c_str())
        });
        let size = window.physical_size();
        let attrs = SurfaceAttributesBuilder::<WindowSurface>::new().build(
            window.raw_window_handle(),
            size.x.try_into().unwrap(),
            size.y.try_into().unwrap(),
        );
        let surface = unsafe {
            context
                .display()
                .create_window_surface(&context.config(), &attrs)
        }?;
        Ok(OpenGLContext::new(gl, context, surface))
    }

    fn create_window(self: Arc<Self>, desc: WindowDesc) -> Result<Arc<Self::Window>, Self::Err> {
=======
    fn create_window(self: &Arc<Self>, desc: WindowDesc) -> Result<Arc<Self::Window>, Self::Err> {
>>>>>>> 08689011
        let template = ConfigTemplateBuilder::new()
            .with_alpha_size(8)
            .with_transparency(true);
        let display_builder = DisplayBuilder::new().with_window_builder(Some({
            let wb = if let Some(str) = desc.title.as_deref() {
                WindowBuilder::new().with_title(str)
            } else {
                WindowBuilder::new()
            };
            wb.with_inner_size(LogicalSize::new(desc.logical_size.x, desc.logical_size.y))
                .with_fullscreen(desc.fullscreen.then_some(Fullscreen::Borderless(None)))
        }));
        let event_loop = self.event_loop.borrow();
        let event_loop = event_loop
            .as_ref()
            .expect("Event loop has already been consumed");
        let (window, gl_config) = display_builder
            .build(event_loop, template, |mut configs| {
                configs
                    .find(|config| {
                        config.api().contains(glutin::config::Api::OPENGL)
                            && config.depth_size() >= 24
                            && config.display().supported_features().contains(
                                DisplayFeatures::CONTEXT_ROBUSTNESS
                                    | DisplayFeatures::FLOAT_PIXEL_FORMAT
                                    | DisplayFeatures::SRGB_FRAMEBUFFERS,
                            )
                    })
                    .unwrap()
            })
            .map_err(WinitError::from_dyn_error)?;
        let window = window.unwrap();
        let window_id = window.id();
        let window = Arc::new(OpenGLWindow::new(window, gl_config)?);
        self.windows.insert(window_id, window.clone());
        Ok(window)
    }

    fn run(self: &Arc<Self>) -> Result<i32, Self::Err> {
        let mut event_loop = self
            .event_loop
            .take()
            .expect("Event loop has already been consumed");
        let start = Instant::now();
        let mut next = start + Duration::from_nanos(16_666_667);
        let ret = event_loop.run_return(move |event, _, control_flow| {
            let _span = tracing::info_span!("winit-frame").entered();
            control_flow.set_wait_until(next);
            match event {
                Event::WindowEvent { event, window_id } => {
                    let mut remove_window = false;
                    if let Some(window) = self.windows.get(&window_id) {
                        tracing::info!(message="Window event", event=?event, id=?window_id);
                        if window.on_event(event) {
                            tracing::info!(message="Close requested", id=?window_id);
                            remove_window = true;
                        }
                    } else {
                        tracing::warn!("Received event for window that doesn't exist");
                    }
                    if remove_window {
                        self.windows.remove(&window_id);
                    }
                    if self.windows.len() == 0 {
                        tracing::debug!("All windows destroyed, quitting");
                        control_flow.set_exit();
                    }
                }
                Event::RedrawRequested(id) => {
                    if let Some(window) = self.windows.get(&id) {
                        let _span = tracing::info_span!("window-draw", id=?window.key()).entered();
                        tracing::debug!(message = "Draw", id=?window.key());
                        window.on_frame().unwrap();
                        control_flow.set_wait_until(next);
                        next += Duration::from_nanos(16_666_667);
                    } else {
                        tracing::warn!("Cannot redraw with unknown window id {:?}", id);
                    }
                }
                Event::NewEvents(StartCause::ResumeTimeReached { .. }) => {
                    for window in self.windows.iter() {
                        tracing::debug!(message = "Request redraw", id=?window.key());
                        window.value().request_redraw();
                    }
                }
                _ => {
                }
            }
        });
        Ok(ret)
    }
}<|MERGE_RESOLUTION|>--- conflicted
+++ resolved
@@ -1,21 +1,9 @@
 use std::backtrace::Backtrace;
 use std::cell::RefCell;
 use std::fmt::Formatter;
-<<<<<<< HEAD
-use std::time::Duration;
-use std::{
-    error::Error,
-    fmt,
-    sync::{
-        atomic::{AtomicBool, Ordering},
-        Arc,
-    },
-};
-use std::ffi::CString;
-=======
 use std::time::{Duration, Instant};
 use std::{error::Error, fmt, sync::Arc};
->>>>>>> 08689011
+use std::ffi::CString;
 
 use cgmath::num_traits;
 use dashmap::DashMap;
@@ -42,10 +30,7 @@
 use crate::thread_guard::ThreadGuard;
 use crate::window::OpenGLWindow;
 use crate::window::WindowError;
-<<<<<<< HEAD
 use crate::{context::OpenGLContext, Gl, window::OpenGLWindow};
-=======
->>>>>>> 08689011
 
 #[derive(Debug, Copy, Clone, Error, FromPrimitive)]
 #[repr(u32)]
@@ -104,15 +89,9 @@
 }
 
 impl OpenGLError {
-<<<<<<< HEAD
     pub fn with_info_log(gl: &Gl, info: impl ToString) -> Option<Self> {
         GlErrorKind::current_error(&gl).map(|kind| Self {
             kind,
-=======
-    pub fn with_info_log(info: impl ToString) -> Self {
-        Self {
-            kind: GlErrorKind::current_error().unwrap_or(GlErrorKind::UnknownError),
->>>>>>> 08689011
             info: info.to_string(),
             backtrace: Backtrace::capture(),
         }
@@ -183,7 +162,6 @@
     type Err = ApiError;
     type Window = OpenGLWindow;
 
-<<<<<<< HEAD
     fn create_graphics_context(
         self: Arc<Self>,
         window: Arc<Self::Window>,
@@ -208,9 +186,6 @@
     }
 
     fn create_window(self: Arc<Self>, desc: WindowDesc) -> Result<Arc<Self::Window>, Self::Err> {
-=======
-    fn create_window(self: &Arc<Self>, desc: WindowDesc) -> Result<Arc<Self::Window>, Self::Err> {
->>>>>>> 08689011
         let template = ConfigTemplateBuilder::new()
             .with_alpha_size(8)
             .with_transparency(true);
