use std::borrow::Borrow;
use assets_manager::{
    AnyCache, Asset, BoxedError, Compound, Handle, loader::TomlLoader, SharedString,
};
use eyre::WrapErr;
use glam::{EulerRot, Quat, vec3, Vec3, Vec3Swizzles};
use hecs::Bundle;
use serde::{Deserialize, Serialize};

use rose_core::transform::Transform;

use crate::{assets::material::Material, assets::mesh::MeshAsset};
use crate::components::Active;

#[derive(Debug, Copy, Clone, Deserialize, Serialize)]
#[serde(untagged)]
pub enum TransformDesc {
    Direct {
        #[serde(default)]
        translation: Vec3,
        #[serde(default)]
        rotation: Vec3,
        #[serde(default)]
        scale: Vec3,
    },
    LookAt {
        eye: Vec3,
        target: Vec3,
    }
}

impl From<Transform> for TransformDesc {
    fn from(value: Transform) -> Self {
        let (c, b, a) = value.rotation.to_euler(EulerRot::ZYX);
        Self::Direct {
            translation: value.position,
            rotation: vec3(c, b, a),
            scale: value.scale,
        }
    }
}

<<<<<<< HEAD
impl From<TransformDesc> for Transform {
    fn from(val: TransformDesc) -> Self {
        Transform {
            position: val.translation,
            rotation: Quat::from_euler(
                EulerRot::YXZ,
                val.rotation.y,
                val.rotation.x,
                val.rotation.z,
            ),
            scale: val.scale,
=======
impl Into<Transform> for TransformDesc {
    fn into(self) -> Transform {
        match self {
            Self::Direct {translation, scale, rotation } => Transform {
                position: translation,
                rotation: Quat::from_euler(EulerRot::ZYX, rotation.z, rotation.y, rotation.x),
                scale,
            },
            Self::LookAt { eye, target } => Transform::translation(eye).looking_at(target),
>>>>>>> 2eb041a7
        }
    }
}

impl Default for TransformDesc {
    fn default() -> Self {
        Self::Direct {
            translation: Vec3::ZERO,
            rotation: Vec3::ZERO,
            scale: Vec3::ONE,
        }
    }
}

#[derive(Debug, Clone, Deserialize, Serialize)]
pub struct ObjectDesc {
    pub mesh: SharedString,
    pub material: SharedString,
}

impl Asset for ObjectDesc {
    const EXTENSION: &'static str = "toml";
    type Loader = TomlLoader;
}

#[derive(Debug, Clone)]
pub struct Object {
    pub mesh: MeshAsset,
    pub material: Material,
}

impl Compound for Object {
    fn load(cache: AnyCache, id: &SharedString) -> eyre::Result<Self, BoxedError> {
        tracing::debug!(message="Loading object", %id);
        let obj = cache.load::<ObjectDesc>(id)?.cloned();
        let mesh = cache.load(&obj.mesh)?.cloned();
        let material = cache.load(&obj.material)?.cloned();
        Ok(Self { mesh, material })
    }
}

#[derive(Debug, Clone, Bundle)]
pub struct ObjectBundle {
    pub transform: Transform,
    pub mesh: Handle<'static, MeshAsset>,
    pub material: Handle<'static, Material>,
    pub active: Active,
}

impl ObjectBundle {
    pub fn from_asset_cache(
        cache: AnyCache<'static>,
        transform: Transform,
        id: &str,
    ) -> eyre::Result<Self> {
        let desc = cache
            .load::<ObjectDesc>(id)
            .with_context(|| format!("Loading asset {:?}", id))?
            .cloned();
        Ok(Self {
            transform,
            mesh: cache.load(&desc.mesh)?,
            material: cache.load(&desc.material)?,
            active: Active,
        })
    }
}<|MERGE_RESOLUTION|>--- conflicted
+++ resolved
@@ -40,7 +40,6 @@
     }
 }
 
-<<<<<<< HEAD
 impl From<TransformDesc> for Transform {
     fn from(val: TransformDesc) -> Self {
         Transform {
@@ -52,17 +51,6 @@
                 val.rotation.z,
             ),
             scale: val.scale,
-=======
-impl Into<Transform> for TransformDesc {
-    fn into(self) -> Transform {
-        match self {
-            Self::Direct {translation, scale, rotation } => Transform {
-                position: translation,
-                rotation: Quat::from_euler(EulerRot::ZYX, rotation.z, rotation.y, rotation.x),
-                scale,
-            },
-            Self::LookAt { eye, target } => Transform::translation(eye).looking_at(target),
->>>>>>> 2eb041a7
         }
     }
 }
