--- conflicted
+++ resolved
@@ -361,8 +361,6 @@
         });
     }
 
-<<<<<<< HEAD
-=======
     fn objects_panel(&mut self, ui: &mut Ui) {
         ui.group(|ui| {
             ui.heading("Objects");
@@ -542,7 +540,6 @@
         }
     }
 
->>>>>>> 3d30f42f
     fn ui_gizmo(&mut self, ctx: UiContext) {
         let mut scene = self.scene.write().unwrap();
         let camera = self.renderer.camera_mut();
@@ -676,7 +673,6 @@
         self.ui_menubar(&ctx);
         self.renderer.ui(ctx.egui);
 
-<<<<<<< HEAD
         {
             let mut scene = self.scene.write().unwrap();
             let mut tabs = TabViewer {
@@ -687,38 +683,6 @@
                 camera_controller: &mut self.camera_controller,
                 added_nodes: vec![],
             };
-=======
-        egui::Window::new("Add light").resizable(true).open(&mut self.ui_add_light).show(ctx.egui, |ui| {
-            thread_local! {
-                static NEW_LIGHT: RefCell<NewLight> = RefCell::new(NewLight {color: [1.; 3], ty: NewLightType::Point, transform: Transform::default() });
-            }
-            NEW_LIGHT.with(|key| {
-                ui.label("Type");
-                ui.vertical(|ui| {
-                    let ty = &mut key.borrow_mut().ty;
-                    ui.radio_value(ty, NewLightType::Point, "Point");
-                    ui.radio_value(ty, NewLightType::Directional, "Directional");
-                    ui.radio_value(ty, NewLightType::Ambient, "Ambient");
-                });
-
-                ui.horizontal(|ui| {
-                    let color = ui.label("Color");
-                    ui.color_edit_button_rgb(&mut key.borrow_mut().color).labelled_by(color.id);
-                });
-
-                if ui.button("Add").clicked() {
-                    let new_light = *key.borrow();
-                    let color = Vec3::from_array(new_light.color);
-                    let light = match new_light.ty {
-                        NewLightType::Ambient => Light::Ambient {color },
-                        NewLightType::Point => Light::Point {color, position: new_light.transform.position },
-                        NewLightType::Directional => Light::Directional {color, dir: new_light.transform.backward()},
-                    };
-                    self.ui_events.send(UiMessage::AddLight {light,respond: Some(Box::new(move |light, ui, _| ui.push(UiMessage::InstanceLight {light: light.transformed(new_light.transform), respond:None})))})
-                }
-            });
-        });
->>>>>>> 3d30f42f
 
             // self.ui_state.show(ctx.egui, &mut tabs);
             egui::SidePanel::left("tabs")
